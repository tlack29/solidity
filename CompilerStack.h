--- conflicted
+++ resolved
@@ -83,13 +83,8 @@
 	/// Returns a string representing the contract's documentation in JSON.
 	/// Prerequisite: Successful call to parse or compile.
 	/// @param type The type of the documentation to get.
-<<<<<<< HEAD
 	/// Can be one of 3 types defined at @c DocumentationType
-	std::string const& getJsonDocumentation(std::string const& _contractName, enum DocumentationType _type);
-=======
-	/// Can be one of 3 types defined at @c documentation_type
-	std::string const& getJsonDocumentation(DocumentationType type);
->>>>>>> 407f11ba
+	std::string const& getJsonDocumentation(std::string const& _contractName, DocumentationType _type);
 
 	/// Returns the previously used scanner, useful for counting lines during error reporting.
 	Scanner const& getScanner(std::string const& _sourceName = "");
