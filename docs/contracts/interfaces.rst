.. index:: ! contract;interface, ! interface contract

.. _interfaces:

**********
Interfaces
**********

Interfaces are similar to abstract contracts, but they cannot have any functions implemented. There are further restrictions:

- They cannot inherit from other contracts, but they can inherit from other interfaces.
- All declared functions must be external.
- They cannot declare a constructor.
- They cannot declare state variables.

Some of these restrictions might be lifted in the future.

Interfaces are basically limited to what the Contract ABI can represent, and the conversion between the ABI and
an interface should be possible without any information loss.

Interfaces are denoted by their own keyword:

::

<<<<<<< HEAD
    pragma solidity >=0.6.2 <0.8.0;
=======
    // SPDX-License-Identifier: GPL-3.0
    pragma solidity >=0.6.2 <0.7.0;
>>>>>>> a6d0067b

    interface Token {
        enum TokenType { Fungible, NonFungible }
        struct Coin { string obverse; string reverse; }
        function transfer(address recipient, uint amount) external;
    }

Contracts can inherit interfaces as they would inherit other contracts.

All functions declared in interfaces are implicitly ``virtual``, which means that
they can be overridden. This does not automatically mean that an overriding function
can be overridden again - this is only possible if the overriding
function is marked ``virtual``.

Interfaces can inherit from other interfaces. This has the same rules as normal
inheritance.

::

<<<<<<< HEAD
    pragma solidity >=0.6.2 <0.8.0;
=======
    // SPDX-License-Identifier: GPL-3.0
    pragma solidity >=0.6.2 <0.7.0;
>>>>>>> a6d0067b

    interface ParentA {
        function test() external returns (uint256);
    }

    interface ParentB {
        function test() external returns (uint256);
    }

    interface SubInterface is ParentA, ParentB {
        // Must redefine test in order to assert that the parent
        // meanings are compatible.
        function test() external override(ParentA, ParentB) returns (uint256);
    }

Types defined inside interfaces and other contract-like structures
can be accessed from other contracts: ``Token.TokenType`` or ``Token.Coin``.

.. warning:

    Interfaces have supported ``enum`` types since :doc:`Solidity version 0.5.0 <050-breaking-changes>`, make
    sure the pragma version specifies this version as a minimum.<|MERGE_RESOLUTION|>--- conflicted
+++ resolved
@@ -22,12 +22,8 @@
 
 ::
 
-<<<<<<< HEAD
+    // SPDX-License-Identifier: GPL-3.0
     pragma solidity >=0.6.2 <0.8.0;
-=======
-    // SPDX-License-Identifier: GPL-3.0
-    pragma solidity >=0.6.2 <0.7.0;
->>>>>>> a6d0067b
 
     interface Token {
         enum TokenType { Fungible, NonFungible }
@@ -47,12 +43,8 @@
 
 ::
 
-<<<<<<< HEAD
+    // SPDX-License-Identifier: GPL-3.0
     pragma solidity >=0.6.2 <0.8.0;
-=======
-    // SPDX-License-Identifier: GPL-3.0
-    pragma solidity >=0.6.2 <0.7.0;
->>>>>>> a6d0067b
 
     interface ParentA {
         function test() external returns (uint256);
