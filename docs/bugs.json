[
    {
<<<<<<< HEAD
        "name": "YulOptimizerRedundantAssignmentBreakContinue",
        "summary": "The Yul optimizer can remove essential assignments to variables declared inside for loops when Yul's continue or break statement is used. You are unlikely to be affected if you do not use inline assembly with for loops and continue and break statements.",
        "description": "The Yul optimizer has a stage that removes assignments to variables that are overwritten again or are not used in all following control-flow branches. This logic incorrectly removes such assignments to variables declared inside a for loop if they can be removed in a control-flow branch that ends with ``break`` or ``continue`` even though they cannot be removed in other control-flow branches. Variables declared outside of the respective for loop are not affected.",
        "introduced": "0.6.0",
        "fixed": "0.6.1",
        "severity": "medium",
=======
        "name": "YulOptimizerRedundantAssignmentBreakContinue0.5",
        "summary": "The Yul optimizer can remove essential assignments to variables declared inside for loops when Yul's continue or break statement is used. You are unlikely to be affected if you do not use inline assembly with for loops and continue and break statements.",
        "description": "The Yul optimizer has a stage that removes assignments to variables that are overwritten again or are not used in all following control-flow branches. This logic incorrectly removes such assignments to variables declared inside a for loop if they can be removed in a control-flow branch that ends with ``break`` or ``continue`` even though they cannot be removed in other control-flow branches. Variables declared outside of the respective for loop are not affected.",
        "introduced": "0.5.8",
        "fixed": "0.5.16",
        "severity": "low",
>>>>>>> 9c3226ce
        "conditions": {
            "yulOptimizer": true
        }
    },
    {
        "name": "ABIEncoderV2LoopYulOptimizer",
        "summary": "If both the experimental ABIEncoderV2 and the experimental Yul optimizer are activated, one component of the Yul optimizer may reuse data in memory that has been changed in the meantime.",
        "description": "The Yul optimizer incorrectly replaces ``mload`` and ``sload`` calls with values that have been previously written to the load location (and potentially changed in the meantime) if all of the following conditions are met: (1) there is a matching ``mstore`` or ``sstore`` call before; (2) the contents of memory or storage is only changed in a function that is called (directly or indirectly) in between the first store and the load call; (3) called function contains a for loop where the same memory location is changed in the condition or the post or body block. When used in Solidity mode, this can only happen if the experimental ABIEncoderV2 is activated and the experimental Yul optimizer has been activated manually in addition to the regular optimizer in the compiler settings.",
        "introduced": "0.5.14",
        "fixed": "0.5.15",
        "severity": "low",
        "conditions": {
            "ABIEncoderV2": true,
            "optimizer": true,
            "yulOptimizer": true
        }
    },
    {
        "name": "ABIEncoderV2CalldataStructsWithStaticallySizedAndDynamicallyEncodedMembers",
        "summary": "Reading from calldata structs that contain dynamically encoded, but statically-sized members can result in incorrect values.",
        "description": "When a calldata struct contains a dynamically encoded, but statically-sized member, the offsets for all subsequent struct members are calculated incorrectly. All reads from such members will result in invalid values. Only calldata structs are affected, i.e. this occurs in external functions with such structs as argument. Using affected structs in storage or memory or as arguments to public functions on the other hand works correctly.",
        "introduced": "0.5.6",
        "fixed": "0.5.11",
        "severity": "low",
        "conditions": {
            "ABIEncoderV2": true
        }
    },
    {
        "name": "SignedArrayStorageCopy",
        "summary": "Assigning an array of signed integers to a storage array of different type can lead to data corruption in that array.",
        "description": "In two's complement, negative integers have their higher order bits set. In order to fit into a shared storage slot, these have to be set to zero. When a conversion is done at the same time, the bits to set to zero were incorrectly determined from the source and not the target type. This means that such copy operations can lead to incorrect values being stored.",
        "introduced": "0.4.7",
        "fixed": "0.5.10",
        "severity": "low/medium"
    },
    {
        "name": "ABIEncoderV2StorageArrayWithMultiSlotElement",
        "summary": "Storage arrays containing structs or other statically-sized arrays are not read properly when directly encoded in external function calls or in abi.encode*.",
        "description": "When storage arrays whose elements occupy more than a single storage slot are directly encoded in external function calls or using abi.encode*, their elements are read in an overlapping manner, i.e. the element pointer is not properly advanced between reads. This is not a problem when the storage data is first copied to a memory variable or if the storage array only contains value types or dynamically-sized arrays.",
        "introduced": "0.4.16",
        "fixed": "0.5.10",
        "severity": "low",
        "conditions": {
            "ABIEncoderV2": true
        }
    },
    {
        "name": "DynamicConstructorArgumentsClippedABIV2",
        "summary": "A contract's constructor that takes structs or arrays that contain dynamically-sized arrays reverts or decodes to invalid data.",
        "description": "During construction of a contract, constructor parameters are copied from the code section to memory for decoding. The amount of bytes to copy was calculated incorrectly in case all parameters are statically-sized but contain dynamically-sized arrays as struct members or inner arrays. Such types are only available if ABIEncoderV2 is activated.",
        "introduced": "0.4.16",
        "fixed": "0.5.9",
        "severity": "very low",
        "conditions": {
            "ABIEncoderV2": true
        }
    },
    {
        "name": "UninitializedFunctionPointerInConstructor",
        "summary": "Calling uninitialized internal function pointers created in the constructor does not always revert and can cause unexpected behaviour.",
        "description": "Uninitialized internal function pointers point to a special piece of code that causes a revert when called. Jump target positions are different during construction and after deployment, but the code for setting this special jump target only considered the situation after deployment.",
        "introduced": "0.5.0",
        "fixed": "0.5.8",
        "severity": "very low"
    },
    {
        "name": "UninitializedFunctionPointerInConstructor_0.4.x",
        "summary": "Calling uninitialized internal function pointers created in the constructor does not always revert and can cause unexpected behaviour.",
        "description": "Uninitialized internal function pointers point to a special piece of code that causes a revert when called. Jump target positions are different during construction and after deployment, but the code for setting this special jump target only considered the situation after deployment.",
        "introduced": "0.4.5",
        "fixed": "0.4.26",
        "severity": "very low"
    },
    {
        "name": "IncorrectEventSignatureInLibraries",
        "summary": "Contract types used in events in libraries cause an incorrect event signature hash",
        "description": "Instead of using the type `address` in the hashed signature, the actual contract name was used, leading to a wrong hash in the logs.",
        "introduced": "0.5.0",
        "fixed": "0.5.8",
        "severity": "very low"
    },
    {
        "name": "IncorrectEventSignatureInLibraries_0.4.x",
        "summary": "Contract types used in events in libraries cause an incorrect event signature hash",
        "description": "Instead of using the type `address` in the hashed signature, the actual contract name was used, leading to a wrong hash in the logs.",
        "introduced": "0.3.0",
        "fixed": "0.4.26",
        "severity": "very low"
    },
    {
        "name": "ABIEncoderV2PackedStorage",
        "summary": "Storage structs and arrays with types shorter than 32 bytes can cause data corruption if encoded directly from storage using the experimental ABIEncoderV2.",
        "description": "Elements of structs and arrays that are shorter than 32 bytes are not properly decoded from storage when encoded directly (i.e. not via a memory type) using ABIEncoderV2. This can cause corruption in the values themselves but can also overwrite other parts of the encoded data.",
        "link": "https://blog.ethereum.org/2019/03/26/solidity-optimizer-and-abiencoderv2-bug/",
        "introduced": "0.5.0",
        "fixed": "0.5.7",
        "severity": "low",
        "conditions": {
            "ABIEncoderV2": true
        }
    },
    {
        "name": "ABIEncoderV2PackedStorage_0.4.x",
        "summary": "Storage structs and arrays with types shorter than 32 bytes can cause data corruption if encoded directly from storage using the experimental ABIEncoderV2.",
        "description": "Elements of structs and arrays that are shorter than 32 bytes are not properly decoded from storage when encoded directly (i.e. not via a memory type) using ABIEncoderV2. This can cause corruption in the values themselves but can also overwrite other parts of the encoded data.",
        "link": "https://blog.ethereum.org/2019/03/26/solidity-optimizer-and-abiencoderv2-bug/",
        "introduced": "0.4.19",
        "fixed": "0.4.26",
        "severity": "low",
        "conditions": {
            "ABIEncoderV2": true
        }
    },
    {
        "name": "IncorrectByteInstructionOptimization",
        "summary": "The optimizer incorrectly handles byte opcodes whose second argument is 31 or a constant expression that evaluates to 31. This can result in unexpected values.",
        "description": "The optimizer incorrectly handles byte opcodes that use the constant 31 as second argument. This can happen when performing index access on bytesNN types with a compile-time constant value (not index) of 31 or when using the byte opcode in inline assembly.",
        "link": "https://blog.ethereum.org/2019/03/26/solidity-optimizer-and-abiencoderv2-bug/",
        "introduced": "0.5.5",
        "fixed": "0.5.7",
        "severity": "very low",
        "conditions": {
            "optimizer": true
        }
    },
    {
        "name": "DoubleShiftSizeOverflow",
        "summary": "Double bitwise shifts by large constants whose sum overflows 256 bits can result in unexpected values.",
        "description": "Nested logical shift operations whose total shift size is 2**256 or more are incorrectly optimized. This only applies to shifts by numbers of bits that are compile-time constant expressions.",
        "link": "https://blog.ethereum.org/2019/03/26/solidity-optimizer-and-abiencoderv2-bug/",
        "introduced": "0.5.5",
        "fixed": "0.5.6",
        "severity": "low",
        "conditions": {
            "optimizer": true,
            "evmVersion": ">=constantinople"
        }
    },
    {
        "name": "ExpExponentCleanup",
        "summary": "Using the ** operator with an exponent of type shorter than 256 bits can result in unexpected values.",
        "description": "Higher order bits in the exponent are not properly cleaned before the EXP opcode is applied if the type of the exponent expression is smaller than 256 bits and not smaller than the type of the base. In that case, the result might be larger than expected if the exponent is assumed to lie within the value range of the type. Literal numbers as exponents are unaffected as are exponents or bases of type uint256.",
        "link": "https://blog.ethereum.org/2018/09/13/solidity-bugfix-release/",
        "fixed": "0.4.25",
        "severity": "medium/high",
        "check": {"regex-source": "[^/]\\*\\* *[^/0-9 ]"}
    },
    {
        "name": "EventStructWrongData",
        "summary": "Using structs in events logged wrong data.",
        "description": "If a struct is used in an event, the address of the struct is logged instead of the actual data.",
        "link": "https://blog.ethereum.org/2018/09/13/solidity-bugfix-release/",
        "introduced": "0.4.17",
        "fixed": "0.4.25",
        "severity": "very low",
        "check": {"ast-compact-json-path": "$..[?(@.nodeType === 'EventDefinition')]..[?(@.nodeType === 'UserDefinedTypeName' && @.typeDescriptions.typeString.startsWith('struct'))]"}
    },
    {
        "name": "NestedArrayFunctionCallDecoder",
        "summary": "Calling functions that return multi-dimensional fixed-size arrays can result in memory corruption.",
        "description": "If Solidity code calls a function that returns a multi-dimensional fixed-size array, array elements are incorrectly interpreted as memory pointers and thus can cause memory corruption if the return values are accessed. Calling functions with multi-dimensional fixed-size arrays is unaffected as is returning fixed-size arrays from function calls. The regular expression only checks if such functions are present, not if they are called, which is required for the contract to be affected.",
        "link": "https://blog.ethereum.org/2018/09/13/solidity-bugfix-release/",
        "introduced": "0.1.4",
        "fixed": "0.4.22",
        "severity": "medium",
        "check": {"regex-source": "returns[^;{]*\\[\\s*[^\\] \\t\\r\\n\\v\\f][^\\]]*\\]\\s*\\[\\s*[^\\] \\t\\r\\n\\v\\f][^\\]]*\\][^{;]*[;{]"}
    },
    {
        "name": "OneOfTwoConstructorsSkipped",
        "summary": "If a contract has both a new-style constructor (using the constructor keyword) and an old-style constructor (a function with the same name as the contract) at the same time, one of them will be ignored.",
        "description": "If a contract has both a new-style constructor (using the constructor keyword) and an old-style constructor (a function with the same name as the contract) at the same time, one of them will be ignored. There will be a compiler warning about the old-style constructor, so contracts only using new-style constructors are fine.",
        "introduced": "0.4.22",
        "fixed": "0.4.23",
        "severity": "very low"
    },
    {
        "name": "ZeroFunctionSelector",
        "summary": "It is possible to craft the name of a function such that it is executed instead of the fallback function in very specific circumstances.",
        "description": "If a function has a selector consisting only of zeros, is payable and part of a contract that does not have a fallback function and at most five external functions in total, this function is called instead of the fallback function if Ether is sent to the contract without data.",
        "fixed": "0.4.18",
        "severity": "very low"
    },
    {
        "name": "DelegateCallReturnValue",
        "summary": "The low-level .delegatecall() does not return the execution outcome, but converts the value returned by the functioned called to a boolean instead.",
        "description": "The return value of the low-level .delegatecall() function is taken from a position in memory, where the call data or the return data resides. This value is interpreted as a boolean and put onto the stack. This means if the called function returns at least 32 zero bytes, .delegatecall() returns false even if the call was successful.",
        "introduced": "0.3.0",
        "fixed": "0.4.15",
        "severity": "low"
    },
    {
        "name": "ECRecoverMalformedInput",
        "summary": "The ecrecover() builtin can return garbage for malformed input.",
        "description": "The ecrecover precompile does not properly signal failure for malformed input (especially in the 'v' argument) and thus the Solidity function can return data that was previously present in the return area in memory.",
        "fixed": "0.4.14",
        "severity": "medium"
    },
    {
        "name": "SkipEmptyStringLiteral",
        "summary": "If \"\" is used in a function call, the following function arguments will not be correctly passed to the function.",
        "description": "If the empty string literal \"\" is used as an argument in a function call, it is skipped by the encoder. This has the effect that the encoding of all arguments following this is shifted left by 32 bytes and thus the function call data is corrupted.",
        "fixed": "0.4.12",
        "severity": "low"
    },
    {
        "name": "ConstantOptimizerSubtraction",
        "summary": "In some situations, the optimizer replaces certain numbers in the code with routines that compute different numbers.",
        "description": "The optimizer tries to represent any number in the bytecode by routines that compute them with less gas. For some special numbers, an incorrect routine is generated. This could allow an attacker to e.g. trick victims about a specific amount of ether, or function calls to call different functions (or none at all).",
        "link": "https://blog.ethereum.org/2017/05/03/solidity-optimizer-bug/",
        "fixed": "0.4.11",
        "severity": "low",
        "conditions": {
            "optimizer": true
        }
    },
    {
        "name": "IdentityPrecompileReturnIgnored",
        "summary": "Failure of the identity precompile was ignored.",
        "description": "Calls to the identity contract, which is used for copying memory, ignored its return value. On the public chain, calls to the identity precompile can be made in a way that they never fail, but this might be different on private chains.",
        "severity": "low",
        "fixed": "0.4.7"
    },
    {
        "name": "OptimizerStateKnowledgeNotResetForJumpdest",
        "summary": "The optimizer did not properly reset its internal state at jump destinations, which could lead to data corruption.",
        "description": "The optimizer performs symbolic execution at certain stages. At jump destinations, multiple code paths join and thus it has to compute a common state from the incoming edges. Computing this common state was simplified to just use the empty state, but this implementation was not done properly. This bug can cause data corruption.",
        "severity": "medium",
        "introduced": "0.4.5",
        "fixed": "0.4.6",
        "conditions": {
            "optimizer": true
        }
    },
    {
        "name": "HighOrderByteCleanStorage",
        "summary": "For short types, the high order bytes were not cleaned properly and could overwrite existing data.",
        "description": "Types shorter than 32 bytes are packed together into the same 32 byte storage slot, but storage writes always write 32 bytes. For some types, the higher order bytes were not cleaned properly, which made it sometimes possible to overwrite a variable in storage when writing to another one.",
        "link": "https://blog.ethereum.org/2016/11/01/security-alert-solidity-variables-can-overwritten-storage/",
        "severity": "high",
        "introduced": "0.1.6",
        "fixed": "0.4.4"
    },
    {
        "name": "OptimizerStaleKnowledgeAboutSHA3",
        "summary": "The optimizer did not properly reset its knowledge about SHA3 operations resulting in some hashes (also used for storage variable positions) not being calculated correctly.",
        "description": "The optimizer performs symbolic execution in order to save re-evaluating expressions whose value is already known. This knowledge was not properly reset across control flow paths and thus the optimizer sometimes thought that the result of a SHA3 operation is already present on the stack. This could result in data corruption by accessing the wrong storage slot.",
        "severity": "medium",
        "fixed": "0.4.3",
        "conditions": {
            "optimizer": true
        }
    },
    {
        "name": "LibrariesNotCallableFromPayableFunctions",
        "summary": "Library functions threw an exception when called from a call that received Ether.",
        "description": "Library functions are protected against sending them Ether through a call. Since the DELEGATECALL opcode forwards the information about how much Ether was sent with a call, the library function incorrectly assumed that Ether was sent to the library and threw an exception.",
        "severity": "low",
        "introduced": "0.4.0",
        "fixed": "0.4.2"
    },
    {
        "name": "SendFailsForZeroEther",
        "summary": "The send function did not provide enough gas to the recipient if no Ether was sent with it.",
        "description": "The recipient of an Ether transfer automatically receives a certain amount of gas from the EVM to handle the transfer. In the case of a zero-transfer, this gas is not provided which causes the recipient to throw an exception.",
        "severity": "low",
        "fixed": "0.4.0"
    },
    {
        "name": "DynamicAllocationInfiniteLoop",
        "summary": "Dynamic allocation of an empty memory array caused an infinite loop and thus an exception.",
        "description": "Memory arrays can be created provided a length. If this length is zero, code was generated that did not terminate and thus consumed all gas.",
        "severity": "low",
        "fixed": "0.3.6"
    },
    {
        "name": "OptimizerClearStateOnCodePathJoin",
        "summary": "The optimizer did not properly reset its internal state at jump destinations, which could lead to data corruption.",
        "description": "The optimizer performs symbolic execution at certain stages. At jump destinations, multiple code paths join and thus it has to compute a common state from the incoming edges. Computing this common state was not done correctly. This bug can cause data corruption, but it is probably quite hard to use for targeted attacks.",
        "severity": "low",
        "fixed": "0.3.6",
        "conditions": {
            "optimizer": true
        }
    },
    {
        "name": "CleanBytesHigherOrderBits",
        "summary": "The higher order bits of short bytesNN types were not cleaned before comparison.",
        "description": "Two variables of type bytesNN were considered different if their higher order bits, which are not part of the actual value, were different. An attacker might use this to reach seemingly unreachable code paths by providing incorrectly formatted input data.",
        "severity": "medium/high",
        "fixed": "0.3.3"
    },
    {
        "name": "ArrayAccessCleanHigherOrderBits",
        "summary": "Access to array elements for arrays of types with less than 32 bytes did not correctly clean the higher order bits, causing corruption in other array elements.",
        "description": "Multiple elements of an array of values that are shorter than 17 bytes are packed into the same storage slot. Writing to a single element of such an array did not properly clean the higher order bytes and thus could lead to data corruption.",
        "severity": "medium/high",
        "fixed": "0.3.1"
    },
    {
        "name": "AncientCompiler",
        "summary": "This compiler version is ancient and might contain several undocumented or undiscovered bugs.",
        "description": "The list of bugs is only kept for compiler versions starting from 0.3.0, so older versions might contain undocumented bugs.",
        "severity": "high",
        "fixed": "0.3.0"
    }
]<|MERGE_RESOLUTION|>--- conflicted
+++ resolved
@@ -1,20 +1,22 @@
 [
     {
-<<<<<<< HEAD
         "name": "YulOptimizerRedundantAssignmentBreakContinue",
         "summary": "The Yul optimizer can remove essential assignments to variables declared inside for loops when Yul's continue or break statement is used. You are unlikely to be affected if you do not use inline assembly with for loops and continue and break statements.",
         "description": "The Yul optimizer has a stage that removes assignments to variables that are overwritten again or are not used in all following control-flow branches. This logic incorrectly removes such assignments to variables declared inside a for loop if they can be removed in a control-flow branch that ends with ``break`` or ``continue`` even though they cannot be removed in other control-flow branches. Variables declared outside of the respective for loop are not affected.",
         "introduced": "0.6.0",
         "fixed": "0.6.1",
         "severity": "medium",
-=======
+        "conditions": {
+            "yulOptimizer": true
+        }
+    },
+    {
         "name": "YulOptimizerRedundantAssignmentBreakContinue0.5",
         "summary": "The Yul optimizer can remove essential assignments to variables declared inside for loops when Yul's continue or break statement is used. You are unlikely to be affected if you do not use inline assembly with for loops and continue and break statements.",
         "description": "The Yul optimizer has a stage that removes assignments to variables that are overwritten again or are not used in all following control-flow branches. This logic incorrectly removes such assignments to variables declared inside a for loop if they can be removed in a control-flow branch that ends with ``break`` or ``continue`` even though they cannot be removed in other control-flow branches. Variables declared outside of the respective for loop are not affected.",
         "introduced": "0.5.8",
         "fixed": "0.5.16",
         "severity": "low",
->>>>>>> 9c3226ce
         "conditions": {
             "yulOptimizer": true
         }
